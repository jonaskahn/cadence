[build-system]
requires = ["poetry-core>=2.0.0,<3.0.0"]
build-backend = "poetry.core.masonry.api"

[project]
name = "cadence"
<<<<<<< HEAD
version = "1.0.2"
=======
version = "1.0.3"
>>>>>>> 5081a6c0
description = "Cadence AI - Multi-agent AI orchestration system with plugin management"
authors = [
    { name = "Jonas Kahn", email = "me@ifelse.one" }
]
readme = "README.md"
license = { text = "MIT" }
requires-python = ">=3.13,<3.14"
keywords = ["ai", "agents", "cadence-ai", "orchestration", "coordination", "langchain", "langgraph", "multi-agent", "cli"]
classifiers = [
    "Development Status :: 4 - Beta",
    "Intended Audience :: Developers",
    "License :: OSI Approved :: MIT License",
    "Programming Language :: Python :: 3",
    "Programming Language :: Python :: 3.13",
    "Topic :: Software Development :: Libraries :: Python Modules",
    "Topic :: Scientific/Engineering :: Artificial Intelligence",
    "Framework :: FastAPI",
    "Environment :: Console",
    "Intended Audience :: System Administrators"
]
dependencies = [
    "fastapi>=0.116.1,<0.117.0",
    "httpx>=0.28.1,<0.29.0",
    "langchain>=0.3.27,<0.4.0",
    "langchain-anthropic>=0.3.18,<0.4.0",
    "langchain-community>=0.3.27,<0.4.0",
    "langchain-core>=0.3.74,<0.4.0",
    "langchain-openai>=0.3.30,<0.4.0",
    "langgraph[add]>=0.6.5,<0.7.0",
    "langgraph-checkpoint-redis>=0.1.0,<0.2.0",
    "pydantic>=2.11.7,<3.0.0",
    "pydantic-settings>=2.10.1,<3.0.0",
    "python-dotenv>=1.1.1,<2.0.0",
    "redis>=6.4.0,<7.0.0",
    "uvicorn[standard]>=0.35.0,<0.36.0",
    "streamlit>=1.48.1,<2.0.0",
    "sqlalchemy>=2.0.43,<3.0.0",
    "asyncpg>=0.30.0,<0.31.0",
    "alembic>=1.16.4,<2.0.0",
    "psycopg2-binary>=2.9.10",
    "greenlet>=3.2.4,<4.0.0",
    "langchain-google-genai>=2.1.9,<2.2.0",
    "rich>=14.1.0,<15.0.0",
    "cadence-sdk (>=1.0.1,<2.0.0)"
]

[project.urls]
homepage = "https://github.com/jonaskahn/cadence"
documentation = "https://cadence.readthedocs.io/"
repository = "https://github.com/jonaskahn/cadence.git"
issues = "https://github.com/jonaskahn/cadence/issues"

[project.scripts]
cadence = "cadence.cli:app"

[project.optional-dependencies]
dev = [
    "black>=25.1.0,<26.0.0",
    "isort>=6.0.1,<7.0.0",
    "mypy>=1.17.1,<2.0.0",
    "pre-commit>=4.3.0,<5.0.0",
    "pytest>=8.4.1,<9.0.0",
    "pytest-asyncio>=1.1.0,<2.0.0",
    "pytest-cov>=6.2.1,<7.0.0",
    "pytest-mock>=3.14.1,<4.0.0",
    "ruff>=0.12.9,<0.13.0",
]

[tool.poetry]
packages = [{ include = "cadence", from = "src" }]

[tool.poetry.group.docs]
optional = true

[tool.poetry.group.docs.dependencies]
linkchecker = ">=10.0.0"
mkdocs = ">=1.5.0"
mkdocs-git-revision-date-localized-plugin = ">=1.2.0"
mkdocs-material = ">=9.5.0"
mkdocs-mermaid2-plugin = ">=1.2.1"
mkdocs-minify-plugin = ">=0.7.0"
mkdocs-redirects = ">=1.2.0"
pymdown-extensions = ">=10.0.0"


[tool.poetry.group.dev.dependencies]
twine = "^6.1.0"

[tool.black]
line-length = 120
target-version = ["py313"]

[tool.isort]
profile = "black"
line_length = 120

[tool.mypy]
python_version = "3.13"
strict = true

[tool.ruff]
target-version = "py313"
line-length = 120<|MERGE_RESOLUTION|>--- conflicted
+++ resolved
@@ -4,11 +4,7 @@
 
 [project]
 name = "cadence"
-<<<<<<< HEAD
-version = "1.0.2"
-=======
 version = "1.0.3"
->>>>>>> 5081a6c0
 description = "Cadence AI - Multi-agent AI orchestration system with plugin management"
 authors = [
     { name = "Jonas Kahn", email = "me@ifelse.one" }
